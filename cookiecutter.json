{
<<<<<<< HEAD
	"full_name": "Audrey Roy Greenfeld",
	"email": "aroy@alum.mit.edu",
	"github_username": "audreyr",
	"project_name": "Python Boilerplate",
	"project_slug": "{{ cookiecutter.project_name.lower().replace(' ', '_') }}",
	"project_short_description": "Python Boilerplate contains all the boilerplate you need to create a Python package.",
	"pypi_username": "{{ cookiecutter.github_username }}",
	"version": "0.1.0",
	"use_pytest": "n",
	"use_pypi_deployment_with_travis": "y",
	"create_author_file": "y",
	"open_source_license": ["MIT license", "BSD license", "ISC license", "Apache Software License 2.0", "GNU General Public License v3", "Not open source"]
=======
       "full_name": "Audrey Roy Greenfeld",
       "email": "aroy@alum.mit.edu",
       "github_username": "audreyr",
       "project_name": "Python Boilerplate",
       "project_slug": "{{ cookiecutter.project_name.lower().replace(' ', '_') }}",
       "project_short_description": "Python Boilerplate contains all the boilerplate you need to create a Python package.",
       "release_date": "{% now 'local' %}",
       "pypi_username": "{{ cookiecutter.github_username }}",
       "year": "{{ cookiecutter.release_date[:4] }}",
       "version": "0.1.0",
       "use_pytest": "n",
       "use_pypi_deployment_with_travis": "y",
       "command_line_interface": "No command-line interface"
>>>>>>> 75c70de4
}<|MERGE_RESOLUTION|>--- conflicted
+++ resolved
@@ -1,30 +1,15 @@
 {
-<<<<<<< HEAD
-	"full_name": "Audrey Roy Greenfeld",
-	"email": "aroy@alum.mit.edu",
-	"github_username": "audreyr",
-	"project_name": "Python Boilerplate",
-	"project_slug": "{{ cookiecutter.project_name.lower().replace(' ', '_') }}",
-	"project_short_description": "Python Boilerplate contains all the boilerplate you need to create a Python package.",
-	"pypi_username": "{{ cookiecutter.github_username }}",
-	"version": "0.1.0",
-	"use_pytest": "n",
-	"use_pypi_deployment_with_travis": "y",
-	"create_author_file": "y",
-	"open_source_license": ["MIT license", "BSD license", "ISC license", "Apache Software License 2.0", "GNU General Public License v3", "Not open source"]
-=======
-       "full_name": "Audrey Roy Greenfeld",
-       "email": "aroy@alum.mit.edu",
-       "github_username": "audreyr",
-       "project_name": "Python Boilerplate",
-       "project_slug": "{{ cookiecutter.project_name.lower().replace(' ', '_') }}",
-       "project_short_description": "Python Boilerplate contains all the boilerplate you need to create a Python package.",
-       "release_date": "{% now 'local' %}",
-       "pypi_username": "{{ cookiecutter.github_username }}",
-       "year": "{{ cookiecutter.release_date[:4] }}",
-       "version": "0.1.0",
-       "use_pytest": "n",
-       "use_pypi_deployment_with_travis": "y",
-       "command_line_interface": "No command-line interface"
->>>>>>> 75c70de4
+  "full_name": "Audrey Roy Greenfeld",
+  "email": "aroy@alum.mit.edu",
+  "github_username": "audreyr",
+  "project_name": "Python Boilerplate",
+  "project_slug": "{{ cookiecutter.project_name.lower().replace(' ', '_') }}",
+  "project_short_description": "Python Boilerplate contains all the boilerplate you need to create a Python package.",
+  "pypi_username": "{{ cookiecutter.github_username }}",
+  "version": "0.1.0",
+  "use_pytest": "n",
+  "use_pypi_deployment_with_travis": "y",
+  "command_line_interface": "No command-line interface",
+  "create_author_file": "y",
+  "open_source_license": ["MIT license", "BSD license", "ISC license", "Apache Software License 2.0", "GNU General Public License v3", "Not open source"]
 }